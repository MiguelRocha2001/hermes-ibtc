--- conflicted
+++ resolved
@@ -19,15 +19,9 @@
 default   = ["flex-error/std", "flex-error/eyre_tracer"]
 
 [dependencies]
-<<<<<<< HEAD
 ibc-proto         = { workspace = true, features = ["serde"] }
 ibc-telemetry     = { workspace = true }
 ibc-relayer-types = { workspace = true, features = ["clock"] }
-=======
-ibc-proto         = { version = "0.42.0", features = ["serde"] }
-ibc-telemetry     = { version = "0.27.3", path = "../telemetry", optional = true }
-ibc-relayer-types = { version = "0.27.3", path = "../relayer-types", features = ["mocks"] }
->>>>>>> 1d2aa0c7
 
 anyhow                           = { workspace = true }
 async-stream                     = { workspace = true }
@@ -87,17 +81,10 @@
 uuid                             = { workspace = true, features = ["v4"] }
 
 [dev-dependencies]
-<<<<<<< HEAD
 ibc-relayer-types = { workspace = true }
 serial_test       = { workspace = true }
 env_logger        = { workspace = true }
 test-log          = { workspace = true, features = ["trace"] }
-=======
-ibc-relayer-types = { version = "0.27.3", path = "../relayer-types", features = ["mocks"] }
-serial_test = "3.0.0"
-env_logger = "0.11.1"
-test-log = { version = "0.2.14", features = ["trace"] }
->>>>>>> 1d2aa0c7
 
 # Needed for generating (synthetic) light blocks.
 tendermint-testgen = { workspace = true }